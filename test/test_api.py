--- conflicted
+++ resolved
@@ -1,13 +1,10 @@
 import json
 import pprint
 
-<<<<<<< HEAD
 import pytest
 from fastapi import FastAPI
 from fastapi.middleware.wsgi import WSGIMiddleware
 from fastapi.testclient import TestClient
-=======
->>>>>>> 667d2093
 from flask_sqlalchemy import SQLAlchemy
 
 from quantdb.api import make_app
@@ -18,7 +15,7 @@
 
 # TODO: middleware to mount the flask app for now
 app = FastAPI()
-app.mount("/quantdb", WSGIMiddleware(quantdb_flask_app))
+app.mount('/quantdb', WSGIMiddleware(quantdb_flask_app))
 client = TestClient(app)
 
 
@@ -28,89 +25,85 @@
     client = app.test_client()
     runner = app.test_cli_runner()
 
-    dataset_uuid = "aa43eda8-b29a-4c25-9840-ecbd57598afc"
-    some_object = "414886a9-9ec7-447e-b4d8-3ae42fda93b7"  # XXX FAKE
-    actual_package_uuid = "15bcbcd5-b054-40ef-9b5c-6a260d441621"
-<<<<<<< HEAD
-    base = "http://localhost:8000/quantdb/api/1/"
-=======
-    base = "http://localhost:8989/api/1/"
->>>>>>> 667d2093
+    dataset_uuid = 'aa43eda8-b29a-4c25-9840-ecbd57598afc'
+    some_object = '414886a9-9ec7-447e-b4d8-3ae42fda93b7'  # XXX FAKE
+    actual_package_uuid = '15bcbcd5-b054-40ef-9b5c-6a260d441621'
+    base = 'http://localhost:8000/quantdb/api/1/'
     urls = (
-        f"{base}values/inst",
-        f"{base}values/inst?dataset={dataset_uuid}",
-        f"{base}values/inst?dataset={dataset_uuid}&union-cat-quant=true",
-        f"{base}values/inst?dataset={dataset_uuid}&aspect=distance&aspect=time",
-        f"{base}values/inst?dataset={dataset_uuid}&aspect=distance&value-quant-min=0.5",
-        f"{base}values/inst?dataset={dataset_uuid}&inst-parent=sub-f001",
-        f"{base}values/inst?dataset={dataset_uuid}&inst-parent=sam-r-seg-c1&inst-parent=sam-l-seg-c1",
-        f"{base}values/inst?desc-inst=nerve-volume",
-        f"{base}objects?dataset={dataset_uuid}",
-        f"{base}objects?dataset={dataset_uuid}&aspect=distance",
-        f"{base}objects?dataset={dataset_uuid}&aspect=distance&value-quant-min=0.5",  # expect nothing
-        f"{base}objects?dataset={dataset_uuid}&aspect=distance&value-quant-min=0.5&union-cat-quant=true",
-        f"{base}objects?dataset={dataset_uuid}&subject=sub-f001",
-        f"{base}objects?subject=sub-f001",
-        f"{base}objects?subject=sub-f001&union-cat-quant=true",
-        f"{base}objects?subject=sub-f001&subject=sub-f002&subject=sub-f003&subject=sub-f004&subject=sub-f005",
-        f"{base}objects?subject=sub-f001&subject=sub-f002&subject=sub-f003&subject=sub-f004&subject=sub-f005&union-cat-quant=true",
-        f"{base}objects?subject=sub-f001&desc-cat=none&value-quant-min=0.5&union-cat-quant=true",
-        f"{base}objects?subject=sub-f001&desc-cat=none&aspect=distance&value-quant-min=0.5&union-cat-quant=true",
-        f"{base}objects?subject=sub-f001&aspect=distance&value-quant-min=0.5&union-cat-quant=true",
-        f"{base}objects?aspect=distance&value-quant-min=0.5&union-cat-quant=true",
-        f"{base}objects?desc-cat=none&aspect=distance&value-quant-min=0.5&union-cat-quant=true",
-        f"{base}objects?desc-cat=none&aspect=distance&value-quant-min=0.5",
-        f"{base}objects?aspect=distance&value-quant-min=0.5",
-        f"{base}objects?aspect=distance&value-quant-min=0.5&source-only=true",
-        f"{base}objects?desc-inst=nerve-volume&aspect=distance&value-quant-min=0.5&source-only=true",
+        f'{base}values/inst',
+        f'{base}values/inst?dataset={dataset_uuid}',
+        f'{base}values/inst?dataset={dataset_uuid}&union-cat-quant=true',
+        f'{base}values/inst?dataset={dataset_uuid}&aspect=distance&aspect=time',
+        f'{base}values/inst?dataset={dataset_uuid}&aspect=distance&value-quant-min=0.5',
+        f'{base}values/inst?dataset={dataset_uuid}&inst-parent=sub-f001',
+        f'{base}values/inst?dataset={dataset_uuid}&inst-parent=sam-r-seg-c1&inst-parent=sam-l-seg-c1',
+        f'{base}values/inst?desc-inst=nerve-volume',
+        f'{base}objects?dataset={dataset_uuid}',
+        f'{base}objects?dataset={dataset_uuid}&aspect=distance',
+        f'{base}objects?dataset={dataset_uuid}&aspect=distance&value-quant-min=0.5',  # expect nothing
+        f'{base}objects?dataset={dataset_uuid}&aspect=distance&value-quant-min=0.5&union-cat-quant=true',
+        f'{base}objects?dataset={dataset_uuid}&subject=sub-f001',
+        f'{base}objects?subject=sub-f001',
+        f'{base}objects?subject=sub-f001&union-cat-quant=true',
+        f'{base}objects?subject=sub-f001&subject=sub-f002&subject=sub-f003&subject=sub-f004&subject=sub-f005',
+        f'{base}objects?subject=sub-f001&subject=sub-f002&subject=sub-f003&subject=sub-f004&subject=sub-f005&union-cat-quant=true',
+        f'{base}objects?subject=sub-f001&desc-cat=none&value-quant-min=0.5&union-cat-quant=true',
+        f'{base}objects?subject=sub-f001&desc-cat=none&aspect=distance&value-quant-min=0.5&union-cat-quant=true',
+        f'{base}objects?subject=sub-f001&aspect=distance&value-quant-min=0.5&union-cat-quant=true',
+        f'{base}objects?aspect=distance&value-quant-min=0.5&union-cat-quant=true',
+        f'{base}objects?desc-cat=none&aspect=distance&value-quant-min=0.5&union-cat-quant=true',
+        f'{base}objects?desc-cat=none&aspect=distance&value-quant-min=0.5',
+        f'{base}objects?aspect=distance&value-quant-min=0.5',
+        f'{base}objects?aspect=distance&value-quant-min=0.5&source-only=true',
+        f'{base}objects?desc-inst=nerve-volume&aspect=distance&value-quant-min=0.5&source-only=true',
         # values-quant
-        f"{base}values/quant?dataset={dataset_uuid}&aspect=distance",
-        f"{base}values/quant?object={actual_package_uuid}&aspect=distance",
-        f"{base}values/quant?aspect=distance",
-        f"{base}values/quant?aspect=distance-via-reva-ft-sample-id-normalized-v1",
-        f"{base}values/quant?aspect=distance-via-reva-ft-sample-id-normalized-v1&agg-type=instance",
-        f"{base}values/quant?aspect=distance-via-reva-ft-sample-id-normalized-v1&value-quant-min=0.4&value-quant-max=0.7",
+        f'{base}values/quant?dataset={dataset_uuid}&aspect=distance',
+        f'{base}values/quant?object={actual_package_uuid}&aspect=distance',
+        f'{base}values/quant?aspect=distance',
+        f'{base}values/quant?aspect=distance-via-reva-ft-sample-id-normalized-v1',
+        f'{base}values/quant?aspect=distance-via-reva-ft-sample-id-normalized-v1&agg-type=instance',
+        f'{base}values/quant?aspect=distance-via-reva-ft-sample-id-normalized-v1&value-quant-min=0.4&value-quant-max=0.7',
         # values-cat
-        f"{base}values/cat?object={actual_package_uuid}",
-        f"{base}values/cat?object={actual_package_uuid}&union-cat-quant=true",  # shouldn't need it in this case
-        f"{base}values/cat-quant?object={actual_package_uuid}",
-        f"{base}values/cat-quant?object={actual_package_uuid}&union-cat-quant=true",
+        f'{base}values/cat?object={actual_package_uuid}',
+        f'{base}values/cat?object={actual_package_uuid}&union-cat-quant=true',  # shouldn't need it in this case
+        f'{base}values/cat-quant?object={actual_package_uuid}',
+        f'{base}values/cat-quant?object={actual_package_uuid}&union-cat-quant=true',
         # values-cat-quant
-        f"{base}values?dataset={dataset_uuid}&aspect=distance&value-quant-min=0.5",
-        f"{base}values?dataset={dataset_uuid}&aspect=distance&value-quant-min=0.5&union-cat-quant=true",
-        f"{base}values?object={actual_package_uuid}",
-        f"{base}values?object={actual_package_uuid}&union-cat-quant=true",
-        f"{base}values/inst?object={actual_package_uuid}",
-        f"{base}values/inst?object={actual_package_uuid}&union-cat-quant=true",
+        f'{base}values?dataset={dataset_uuid}&aspect=distance&value-quant-min=0.5',
+        f'{base}values?dataset={dataset_uuid}&aspect=distance&value-quant-min=0.5&union-cat-quant=true',
+        f'{base}values?object={actual_package_uuid}',
+        f'{base}values?object={actual_package_uuid}&union-cat-quant=true',
+        f'{base}values/inst?object={actual_package_uuid}',
+        f'{base}values/inst?object={actual_package_uuid}&union-cat-quant=true',
         # prov
-        f"{base}values/inst?prov=true",
-        f"{base}values/quant?aspect=distance&prov=true",
-        f"{base}values/cat?object={actual_package_uuid}",
-        f"{base}values/cat?object={actual_package_uuid}&prov=true",  # FIXME somehow this has a 3x increase in records, and non-distinct
-        f"{base}values/cat-quant?object={actual_package_uuid}&union-cat-quant=true",
-        f"{base}values/cat-quant?object={actual_package_uuid}&union-cat-quant=true&prov=true",
-        f"{base}values/cat-quant",
-        f"{base}values/cat-quant?prov=true",
-        f"{base}values/cat-quant?union-cat-quant=true",
-        f"{base}values/cat-quant?union-cat-quant=true&prov=true",
+        f'{base}values/inst?prov=true',
+        f'{base}values/quant?aspect=distance&prov=true',
+        f'{base}values/cat?object={actual_package_uuid}',
+        f'{base}values/cat?object={actual_package_uuid}&prov=true',  # FIXME somehow this has a 3x increase in records, and non-distinct
+        f'{base}values/cat-quant?object={actual_package_uuid}&union-cat-quant=true',
+        f'{base}values/cat-quant?object={actual_package_uuid}&union-cat-quant=true&prov=true',
+        f'{base}values/cat-quant',
+        f'{base}values/cat-quant?prov=true',
+        f'{base}values/cat-quant?union-cat-quant=true',
+        f'{base}values/cat-quant?union-cat-quant=true&prov=true',
         # desc
-        f"{base}desc/inst",
-        f"{base}desc/cat",
-        f"{base}desc/quant",
-        f"{base}desc/inst?include-unused=true",
-        f"{base}desc/cat?include-unused=true",
-        f"{base}desc/quant?include-unused=true",
+        f'{base}desc/inst',
+        f'{base}desc/cat',
+        f'{base}desc/quant',
+        f'{base}desc/inst?include-unused=true',
+        f'{base}desc/cat?include-unused=true',
+        f'{base}desc/quant?include-unused=true',
         # descriptor values
-        f"{base}terms",
-        f"{base}aspects",
-        f"{base}units",
-        f"{base}terms?include-unused=true",
-        f"{base}aspects?include-unused=true",
-        f"{base}units?include-unused=true",
+        f'{base}terms',
+        f'{base}aspects',
+        f'{base}units',
+        f'{base}terms?include-unused=true',
+        f'{base}aspects?include-unused=true',
+        f'{base}units?include-unused=true',
         # TODO maybe shapes here as well?
-        f"{base}terms?inst-parent=sam-r-seg-c1&inst-parent=sam-l-seg-c1",
-        f"{base}aspects?inst-parent=sam-r-seg-c1&inst-parent=sam-l-seg-c1",
-        f"{base}units?inst-parent=sam-r-seg-c1&inst-parent=sam-l-seg-c1",
+        f'{base}terms?inst-parent=sam-r-seg-c1&inst-parent=sam-l-seg-c1',
+        f'{base}aspects?inst-parent=sam-r-seg-c1&inst-parent=sam-l-seg-c1',
+        f'{base}units?inst-parent=sam-r-seg-c1&inst-parent=sam-l-seg-c1',
     )
     # log.setLevel(9)
     resps = []
@@ -130,98 +123,16 @@
     breakpoint()
 
 
-@pytest.mark.parametrize(
-    "url",
-    [
-        "http://localhost:8000/quantdb/api/1/values/inst",
-        "http://localhost:8000/quantdb/api/1/values/inst?dataset=aa43eda8-b29a-4c25-9840-ecbd57598afc",
-        "http://localhost:8000/quantdb/api/1/values/inst?dataset=aa43eda8-b29a-4c25-9840-ecbd57598afc&union-cat-quant=true",
-        "http://localhost:8000/quantdb/api/1/values/inst?dataset=aa43eda8-b29a-4c25-9840-ecbd57598afc&aspect=distance&aspect=time",
-        "http://localhost:8000/quantdb/api/1/values/inst?dataset=aa43eda8-b29a-4c25-9840-ecbd57598afc&aspect=distance&value-quant-min=0.5",
-        "http://localhost:8000/quantdb/api/1/values/inst?desc-inst=nerve-volume",
-        "http://localhost:8000/quantdb/api/1/objects?dataset=aa43eda8-b29a-4c25-9840-ecbd57598afc",
-        "http://localhost:8000/quantdb/api/1/objects?dataset=aa43eda8-b29a-4c25-9840-ecbd57598afc&aspect=distance",
-        "http://localhost:8000/quantdb/api/1/objects?dataset=aa43eda8-b29a-4c25-9840-ecbd57598afc&aspect=distance&value-quant-min=0.5",
-        "http://localhost:8000/quantdb/api/1/objects?dataset=aa43eda8-b29a-4c25-9840-ecbd57598afc&aspect=distance&value-quant-min=0.5&union-cat-quant=true",
-        "http://localhost:8000/quantdb/api/1/objects?dataset=aa43eda8-b29a-4c25-9840-ecbd57598afc&subject=sub-f001",
-        "http://localhost:8000/quantdb/api/1/objects?subject=sub-f001",
-        "http://localhost:8000/quantdb/api/1/objects?subject=sub-f001&union-cat-quant=true",
-        "http://localhost:8000/quantdb/api/1/objects?subject=sub-f001&subject=sub-f002&subject=sub-f003&subject=sub-f004&subject=sub-f005",
-        "http://localhost:8000/quantdb/api/1/objects?subject=sub-f001&subject=sub-f002&subject=sub-f003&subject=sub-f004&subject=sub-f005&union-cat-quant=true",
-        "http://localhost:8000/quantdb/api/1/objects?subject=sub-f001&desc-cat=none&value-quant-min=0.5&union-cat-quant=true",
-        "http://localhost:8000/quantdb/api/1/objects?subject=sub-f001&desc-cat=none&aspect=distance&value-quant-min=0.5&union-cat-quant=true",
-        "http://localhost:8000/quantdb/api/1/objects?subject=sub-f001&aspect=distance&value-quant-min=0.5&union-cat-quant=true",
-        "http://localhost:8000/quantdb/api/1/objects?aspect=distance&value-quant-min=0.5&union-cat-quant=true",
-        "http://localhost:8000/quantdb/api/1/objects?desc-cat=none&aspect=distance&value-quant-min=0.5&union-cat-quant=true",
-        "http://localhost:8000/quantdb/api/1/objects?desc-cat=none&aspect=distance&value-quant-min=0.5",
-        "http://localhost:8000/quantdb/api/1/objects?aspect=distance&value-quant-min=0.5",
-        "http://localhost:8000/quantdb/api/1/objects?aspect=distance&value-quant-min=0.5&source-only=true",
-        "http://localhost:8000/quantdb/api/1/objects?desc-inst=nerve-volume&aspect=distance&value-quant-min=0.5&source-only=true",
-        "http://localhost:8000/quantdb/api/1/values/quant?dataset=aa43eda8-b29a-4c25-9840-ecbd57598afc&aspect=distance",
-        "http://localhost:8000/quantdb/api/1/values/quant?object=15bcbcd5-b054-40ef-9b5c-6a260d441621&aspect=distance",
-        "http://localhost:8000/quantdb/api/1/values/quant?aspect=distance",
-        "http://localhost:8000/quantdb/api/1/values/quant?aspect=distance-via-reva-ft-sample-id-normalized-v1",
-        "http://localhost:8000/quantdb/api/1/values/quant?aspect=distance-via-reva-ft-sample-id-normalized-v1&agg-type=instance",
-        "http://localhost:8000/quantdb/api/1/values/quant?aspect=distance-via-reva-ft-sample-id-normalized-v1&value-quant-min=0.4&value-quant-max=0.7",
-        "http://localhost:8000/quantdb/api/1/values/cat?object=15bcbcd5-b054-40ef-9b5c-6a260d441621",
-        "http://localhost:8000/quantdb/api/1/values/cat?object=15bcbcd5-b054-40ef-9b5c-6a260d441621&union-cat-quant=true",
-        "http://localhost:8000/quantdb/api/1/values/cat-quant?object=15bcbcd5-b054-40ef-9b5c-6a260d441621",
-        "http://localhost:8000/quantdb/api/1/values/cat-quant?object=15bcbcd5-b054-40ef-9b5c-6a260d441621&union-cat-quant=true",
-        "http://localhost:8000/quantdb/api/1/values?dataset=aa43eda8-b29a-4c25-9840-ecbd57598afc&aspect=distance&value-quant-min=0.5",
-        "http://localhost:8000/quantdb/api/1/values?dataset=aa43eda8-b29a-4c25-9840-ecbd57598afc&aspect=distance&value-quant-min=0.5&union-cat-quant=true",
-        "http://localhost:8000/quantdb/api/1/values?object=15bcbcd5-b054-40ef-9b5c-6a260d441621",
-        "http://localhost:8000/quantdb/api/1/values?object=15bcbcd5-b054-40ef-9b5c-6a260d441621&union-cat-quant=true",
-        "http://localhost:8000/quantdb/api/1/values/inst?object=15bcbcd5-b054-40ef-9b5c-6a260d441621",
-        "http://localhost:8000/quantdb/api/1/values/inst?object=15bcbcd5-b054-40ef-9b5c-6a260d441621&union-cat-quant=true",
-        "http://localhost:8000/quantdb/api/1/values/inst?prov=true",
-        "http://localhost:8000/quantdb/api/1/values/quant?aspect=distance&prov=true",
-        "http://localhost:8000/quantdb/api/1/values/cat?object=15bcbcd5-b054-40ef-9b5c-6a260d441621",
-        "http://localhost:8000/quantdb/api/1/values/cat?object=15bcbcd5-b054-40ef-9b5c-6a260d441621&prov=true",
-        "http://localhost:8000/quantdb/api/1/values/cat-quant?object=15bcbcd5-b054-40ef-9b5c-6a260d441621&union-cat-quant=true",
-        "http://localhost:8000/quantdb/api/1/values/cat-quant?object=15bcbcd5-b054-40ef-9b5c-6a260d441621&union-cat-quant=true&prov=true",
-        "http://localhost:8000/quantdb/api/1/values/cat-quant",
-        "http://localhost:8000/quantdb/api/1/values/cat-quant?prov=true",
-        "http://localhost:8000/quantdb/api/1/values/cat-quant?union-cat-quant=true",
-        "http://localhost:8000/quantdb/api/1/values/cat-quant?union-cat-quant=true&prov=true",
-        "http://localhost:8000/quantdb/api/1/desc/inst",
-        "http://localhost:8000/quantdb/api/1/desc/cat",
-        "http://localhost:8000/quantdb/api/1/desc/quant",
-        "http://localhost:8000/quantdb/api/1/desc/inst?include-unused=true",
-        "http://localhost:8000/quantdb/api/1/desc/cat?include-unused=true",
-        "http://localhost:8000/quantdb/api/1/desc/quant?include-unused=true",
-        "http://localhost:8000/quantdb/api/1/terms",
-        "http://localhost:8000/quantdb/api/1/aspects",
-        "http://localhost:8000/quantdb/api/1/units",
-        "http://localhost:8000/quantdb/api/1/terms?include-unused=true",
-        "http://localhost:8000/quantdb/api/1/aspects?include-unused=true",
-        "http://localhost:8000/quantdb/api/1/units?include-unused=true",
-    ],
-)
-def test_urls(url: str) -> None:
-    """Test all urls if they return a valid response.
-
-    Parameters
-    ----------
-    url : str
-        complete url to test
-    """
-    resp = client.get(url)
-    assert resp.status_code < 400
-    data = resp.json()
-    assert isinstance(data, dict)
-    # pprint.pprint(data, width=120)
-
-
 def test_demo_load():
     db = SQLAlchemy()
     app = make_app(db=db, dev=True)
     client = app.test_client()
     runner = app.test_cli_runner()
 
-    dataset_uuid = "55c5b69c-a5b8-4881-a105-e4048af26fa5"
-    package_uuid = "20720c2e-83fb-4454-bef1-1ce6a97fa748"
-    base = "http://localhost:8989/api/1/"
-    urls = (f"{base}values/cat-quant?desc-inst=fascicle-cross-section",)
+    dataset_uuid = '55c5b69c-a5b8-4881-a105-e4048af26fa5'
+    package_uuid = '20720c2e-83fb-4454-bef1-1ce6a97fa748'
+    base = 'http://localhost:8989/api/1/'
+    urls = (f'{base}values/cat-quant?desc-inst=fascicle-cross-section',)
 
     resps = []
     for url in urls:
