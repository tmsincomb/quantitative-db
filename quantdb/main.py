from fastapi import FastAPI
from fastapi.middleware.wsgi import WSGIMiddleware

<<<<<<< HEAD
from quantdb.api import fastapi_app as app
=======
>>>>>>> 667d2093
from quantdb.api_server import app as flask_app

# app = FastAPI()

app.mount("/", WSGIMiddleware(flask_app))

if __name__ == "__main__":
    import uvicorn

    uvicorn.run("quantdb.main:app", host="127.0.0.1", port=8990, reload=True)<|MERGE_RESOLUTION|>--- conflicted
+++ resolved
@@ -1,17 +1,14 @@
 from fastapi import FastAPI
 from fastapi.middleware.wsgi import WSGIMiddleware
 
-<<<<<<< HEAD
 from quantdb.api import fastapi_app as app
-=======
->>>>>>> 667d2093
 from quantdb.api_server import app as flask_app
 
 # app = FastAPI()
 
-app.mount("/", WSGIMiddleware(flask_app))
+app.mount('/', WSGIMiddleware(flask_app))
 
-if __name__ == "__main__":
+if __name__ == '__main__':
     import uvicorn
 
-    uvicorn.run("quantdb.main:app", host="127.0.0.1", port=8990, reload=True)+    uvicorn.run('quantdb.main:app', host='127.0.0.1', port=8990, reload=True)