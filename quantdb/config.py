from dataclasses import dataclass

import orthauth as oa

<<<<<<< HEAD
from quantdb.utils import dbUri

auth = oa.configure_here("auth-config.py", __name__)


@dataclass
class Settings:
    """Settings for the app."""

    db_params = {k: auth.get(f"db-{k}") for k in ("user", "host", "port", "database")}
    db_params["dbuser"] = db_params.pop("user")
    SQLALCHEMY_DATABASE_URI = dbUri(**db_params)
=======
auth = oa.configure_here("auth-config.py", __name__)
>>>>>>> 667d2093
<|MERGE_RESOLUTION|>--- conflicted
+++ resolved
@@ -2,19 +2,15 @@
 
 import orthauth as oa
 
-<<<<<<< HEAD
 from quantdb.utils import dbUri
 
-auth = oa.configure_here("auth-config.py", __name__)
+auth = oa.configure_here('auth-config.py', __name__)
 
 
 @dataclass
 class Settings:
     """Settings for the app."""
 
-    db_params = {k: auth.get(f"db-{k}") for k in ("user", "host", "port", "database")}
-    db_params["dbuser"] = db_params.pop("user")
-    SQLALCHEMY_DATABASE_URI = dbUri(**db_params)
-=======
-auth = oa.configure_here("auth-config.py", __name__)
->>>>>>> 667d2093
+    db_params = {k: auth.get(f'db-{k}') for k in ('user', 'host', 'port', 'database')}
+    db_params['dbuser'] = db_params.pop('user')
+    SQLALCHEMY_DATABASE_URI = dbUri(**db_params)