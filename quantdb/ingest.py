import json
import pathlib
import sys
from collections import defaultdict

import requests
from sparcur import objects as sparcur_objects  # register pathmeta type

# FIXME sparcur dependencies, or keep ingest separate
from sparcur.utils import fromJson
from sqlalchemy import create_engine
from sqlalchemy.dialects.postgresql import JSONB
from sqlalchemy.orm import Session
from sqlalchemy.sql import bindparam
from sqlalchemy.sql import text as sql_text

from quantdb.utils import dbUri, isoformat, log

######### start database interaction section


log = log.getChild("ingest")

try:
    if get_ipython().__class__.__name__ == "ZMQInteractiveShell":
        import sys  # FIXME hack that should be in jupyter-repl env or something

        sys.breakpointhook = lambda: None
except NameError:
    pass


# from interlex.core import getName
class getName:
    class MyBool:
        """python is dumb"""

    def __init__(self):
        self.counter = -1
        self.value_to_name = {}

    def valueCheck(self, value):
        if isinstance(value, dict):
            value = hash(
                frozenset(
                    (k, self.valueCheck(v) if isinstance(v, list) or isinstance(v, dict) else v)
                    for k, v in value.items()
                )
            )
        elif isinstance(value, list):
            value = tuple(self.valueCheck(e) for e in value)
        elif isinstance(value, bool):
            value = self.MyBool, value
        else:
            pass

        return value

    def __call__(self, value, type=None):
        value = self.valueCheck(value)
        if type is not None and (value, type) in self.value_to_name:
            return self.value_to_name[value, type]
        elif type is None and value in self.value_to_name:
            return self.value_to_name[value]
        else:
            self.counter += 1
            name = "v" + str(self.counter)

            if type is None:
                self.value_to_name[value] = name
            else:
                self.value_to_name[value, type] = name

            return name


# from interlex.core import makeParamsValues
def makeParamsValues(*value_sets, constants=tuple(), types=tuple(), row_types=tuple()):
    # TODO variable sized records and
    # common value names
    if constants and not all(":" in c for c in constants):
        raise ValueError(f"All constants must pass variables in via params {constants}")

    getname = getName()

    params = {}
    if types:
        bindparams = []
        itertypes = (t for ts in types for t in ts)

    elif row_types:
        bindparams = []

    for i, values in enumerate(value_sets):
        # proto_params doesn't need to be a dict
        # values will be reduced when we create params as a dict
        if row_types:
            proto_params = [(tuple(getname(value, type=t) for value, t in zip(row, row_types)), row) for row in values]
        else:
            proto_params = [(tuple(getname(value) for value in row), row) for row in values]

        values_template = ", ".join(
            "(" + ", ".join(constants + tuple(":" + name for name in names)) + ")" for names, _ in proto_params
        )
        yield values_template
        if row_types:
            _done = set()
            for names, values in proto_params:
                for name, value, type in zip(names, values, row_types):
                    params[name] = value
                    if type is not None and name not in _done:
                        bindparams.append(bindparam(name, type_=type))
        else:
            for names, values in proto_params:
                for name, value in zip(names, values):
                    params[name] = value
                    if types:
                        maybe_type = next(itertypes)
                        if maybe_type is not None:
                            bindparams.append(bindparam(name, type_=maybe_type))

    yield params
    if types or row_types:
        yield bindparams  # TODO not sure if there are dupes here


"""
l left
r right
c cardiac not left or right but a branch on its own
a abdominal
p posterior

c cervical
t throacic
a abdominal
"""
sam_ordering = {
    "l": 0,  # left
    "r": 0,  # right
    "c": 0,  # cardiac safe to keep at zero since the c index usually come after t
    "a": 1,  # anterior abdominal
    "p": 1,  # posterior abdominal
}
seg_ordering = {
    "c": 0,  # cervical
    "t": 1,  # thoracic
    "a": 2,  # abdominal
}


def anat_index(sample):
    # count the number of distinct values less than a given integer
    # create the map

    sam, sam_id, seg, seg_id = sample.split("-")
    # FIXME bad becase left and right are unstable and we don't care about this, we just want relative to max possible
    # don't do this with sort
    sam_ind = sam_ordering[sam_id]
    for k, v in seg_ordering.items():
        if seg_id.startswith(k):
            prefix = k
            seg_ind = v
            break
    else:
        if sam_id == "c":
            # print('c sample', sample)
            # rest = int(''.join(_ for _ in seg_id if _.isdigit()))
            rest = int(seg_id[:-1])
            suffix = int(seg_id[-1].encode().hex())
            return sam_ind, 0, rest, suffix
        else:
            msg = f"unknown seg {sample}"
            print(msg)  # FIXME TODO logging
            # raise ValueError(msg)
            # return int(f'{sam_ind}000')
            return sam_ind, 0, 0, 0

    rest = int(seg_id[len(prefix) :])  # FIXME this convention is not always followed
    comps = sam_ind, seg_ind, rest, 0
    # return int(f'{sam_ind}{seg_ind}{rest:0>2d}')
    return comps


def pps(path_structure):
    if len(path_structure) == 6:
        # FIXME utter hack
        top, subject, sam_1, segment, modality, file = path_structure
        p1 = sam_1, subject  # child, parent to match db convention wasDerivedFrom
        p2 = segment, sam_1
        return {
            "parents": (p1, p2),
            "subject": subject,
            "sample": segment,
            "modality": modality,
            # note that because we do not convert to a single value we cannot include raw_anat_index in the qdb but that's ok
            "raw_anat_index_v1": anat_index(segment),
        }
    else:
        raise NotImplementedError(path_structure)


def ext(j):
    out = {}
    out["dataset"] = j["dataset_id"]
    out["object"] = j["remote_id"]
    out["file_id"] = (
        j["file_id"] if "file_id" in j else int(j["uri_api"].rsplit("/")[-1])
    )  # XXX old pathmeta schema that didn't include file id
    ps = pathlib.Path(j["dataset_relative_path"]).parts
    [p for p in ps if p.startswith("sub-") or p.startswith("sam-")]
    out.update(pps(ps))
    return out


class Queries:
    def __init__(self, session):
        self.session = session

    def address_from_fadd_type_fadd(self, fadd_type, fadd):
        # FIXME multi etc.
        res = [
            i
            for i, in self.session.execute(
                sql_text("select * from address_from_fadd_type_fadd(:fadd_type, :fadd)"),
                dict(fadd_type=fadd_type, fadd=fadd),
            )
        ]
        if res:
            return res[0]

    def desc_inst_from_label(self, label):
        # FIXME multi etc.
        res = [
            i for i, in self.session.execute(sql_text("select * from desc_inst_from_label(:label)"), dict(label=label))
        ]
        if res:
            return res[0]

    def desc_quant_from_label(self, label):
        # FIXME multi etc.
        res = [
            i for i, in self.session.execute(sql_text("select * from desc_quant_from_label(:label)"), dict(label=label))
        ]
        if res:
            return res[0]

    def desc_cat_from_label_domain_label(self, label, domain_label):
        # FIXME multi etc.
        res = [
            i
            for i, in self.session.execute(
                sql_text("select * from desc_cat_from_label_domain_label(:label, :domain_label)"),
                dict(label=label, domain_label=domain_label),
            )
        ]
        if res:
            return res[0]

    def cterm_from_label(self, label):
        # FIXME multi etc.
        res = [i for i, in self.session.execute(sql_text("select * from cterm_from_label(:label)"), dict(label=label))]
        if res:
            return res[0]

    def insts_from_dataset_ids(self, dataset, ids):
        return list(
            self.session.execute(
                sql_text("select * from insts_from_dataset_ids(:dataset, :ids)"), dict(dataset=dataset, ids=ids)
            )
        )


class InternalIds:
    def __init__(self, queries):
        q = queries
        self._q = queries
<<<<<<< HEAD
=======
    
        self.addr_suid = q.address_from_fadd_type_fadd('tabular-header', 'id_sub')
        self.addr_said = q.address_from_fadd_type_fadd('tabular-header', 'id_sam')
        self.addr_spec = q.address_from_fadd_type_fadd('tabular-header', 'species')
        self.addr_saty = q.address_from_fadd_type_fadd('tabular-header', 'sample_type')
        self.addr_faid = q.address_from_fadd_type_fadd('tabular-header', 'fascicle')  # for REVA ft
>>>>>>> 9172b397

        self.addr_suid = q.address_from_fadd_type_fadd("tabular-header", "id_sub")
        self.addr_said = q.address_from_fadd_type_fadd("tabular-header", "id_sam")
        self.addr_spec = q.address_from_fadd_type_fadd("tabular-header", "species")
        self.addr_saty = q.address_from_fadd_type_fadd("tabular-header", "sample_type")

        self.addr_tmod = q.address_from_fadd_type_fadd("tabular-header", "modality")
        # addr_trai = address_from_fadd_type_fadd('tabular-header', 'raw_anat_index')
        # addr_tnai = address_from_fadd_type_fadd('tabular-header', 'norm_anat_index')
        # addr_context = address_from_fadd_type_fadd('context', '#/path-metadata/{index of match remote_id}/dataset_relative_path')  # XXX this doesn't do what we want, I think what we really would want in these contexts are objects_internal that reference the file system state for a given updated snapshot, that is the real "object" that corresponds to the path-metadata.json that we are working from

        # addr_jpmod = address_from_fadd_type_fadd('json-path-with-types', '#/#int/modality')
        # addr_jprai = address_from_fadd_type_fadd('json-path-with-types', '#/#int/anat_index')
        # addr_jpnai = address_from_fadd_type_fadd('json-path-with-types', '#/#int/norm_anat_index')

        self.addr_jpdrp = q.address_from_fadd_type_fadd(
            "json-path-with-types", "#/path-metadata/data/#int/dataset_relative_path"
        )

        # XXX these are more accurate if opaque
        self.addr_jpmod = q.address_from_fadd_type_fadd(
            "json-path-with-types", "#/path-metadata/data/#int/dataset_relative_path#derive-modality"
        )
        # addr_jprai = address_from_fadd_type_fadd('json-path-with-types', '#/path-metadata/data/#int/dataset_relative_path#derive-raw-anat-index')
        self.addr_jpnai = q.address_from_fadd_type_fadd(
            "json-path-with-types", "#/path-metadata/data/#int/dataset_relative_path#derive-norm-anat-index-v1"
        )
        self.addr_jpnain = q.address_from_fadd_type_fadd(
            "json-path-with-types", "#/path-metadata/data/#int/dataset_relative_path#derive-norm-anat-index-v1-min"
        )
        self.addr_jpnaix = q.address_from_fadd_type_fadd(
            "json-path-with-types", "#/path-metadata/data/#int/dataset_relative_path#derive-norm-anat-index-v1-max"
        )
        self.addr_jpsuid = q.address_from_fadd_type_fadd(
            "json-path-with-types", "#/path-metadata/data/#int/dataset_relative_path#derive-subject-id"
        )
        self.addr_jpsaid = q.address_from_fadd_type_fadd(
            "json-path-with-types", "#/path-metadata/data/#int/dataset_relative_path#derive-sample-id"
        )

        self.addr_jpspec = q.address_from_fadd_type_fadd("json-path-with-types", "#/local/tom-made-it-up/species")
        self.addr_jpsaty = q.address_from_fadd_type_fadd("json-path-with-types", "#/local/tom-made-it-up/sample_type")

        # future version when we actually have the metadata files
        # addr_jpmod = address_from_fadd_type_fadd('json-path-with-types', '#/curation-export/manifest/#int/modality')
        # addr_jprai = address_from_fadd_type_fadd('json-path-with-types', '#/curation-export/samples/#int/raw_anat_index')
        # addr_jpnai = address_from_fadd_type_fadd('json-path-with-types', '#/curation-export/samples/#int/norm_anat_index')
        # addr_jpsuid = address_from_fadd_type_fadd('json-path-with-types', '#/curation-export/subjects/#int/id_sub')
        # addr_jpsaid = address_from_fadd_type_fadd('json-path-with-types', '#/curation-export/samples/#int/id_sam')

        self.addr_const_null = q.address_from_fadd_type_fadd("constant", None)

        # qd_rai = desc_quant_from_label('reva ft sample anatomical location distance index raw')
        self.qd_nai = q.desc_quant_from_label("reva ft sample anatomical location distance index normalized v1")
        self.qd_nain = q.desc_quant_from_label("reva ft sample anatomical location distance index normalized v1 min")
        self.qd_naix = q.desc_quant_from_label("reva ft sample anatomical location distance index normalized v1 max")

        self.cd_mod = q.desc_cat_from_label_domain_label("hasDataAboutItModality", None)
        self.cd_bot = q.desc_cat_from_label_domain_label(
            "bottom", None
        )  # we just need something we can reference that points to null so we can have a refernce to all the objects

        self.id_human = q.desc_inst_from_label("human")
        self.id_nerve = q.desc_inst_from_label("nerve")
        self.id_nerve_volume = q.desc_inst_from_label("nerve-volume")
        self.luid = {
            "human": self.id_human,
            "nerve": self.id_nerve,
            "nerve-volume": self.id_nerve_volume,
        }

        self.ct_mod = q.cterm_from_label("microct")  # lol ct ct
        self.ct_hack = q.cterm_from_label("hack-associate-some-value")
        self.luct = {
            "ct-hack": self.ct_hack,
            "microct": self.ct_mod,
        }


class Inserts:
    # TODO
    pass


def ingest(dataset_uuid, extract_fun, session, commit=False, dev=False, values_args=None):
    """generic ingest workflow
    this_dataset_updated_uuid might not be needed in future,
    add a kwarg to control it maybe?
    """

    ocdn = " ON CONFLICT DO NOTHING" if dev else ""

    if extract_fun is None and values_args is None:
        raise TypeError("need one of extract_fun or values_args")

    (
        updated_transitive,
        values_objects,
        values_dataset_object,
        make_values_instances,
        make_values_parents,
        make_void,
        make_vocd,
        make_voqd,
        make_values_cat,
        make_values_quant,
    ) = (
        extract_fun(dataset_uuid) if values_args is None else values_args
    )

    q = Queries(session)
    i = InternalIds(q)

    # no dependencies to generate, but insert has to come after the dataset has been inserted (minimally)
    values_instances = make_values_instances(i)

    res0 = session.execute(
        sql_text("INSERT INTO objects (id, id_type) VALUES (:id, :id_type) ON CONFLICT DO NOTHING"),
        dict(id=dataset_uuid, id_type="dataset"),
    )

    # oh dear https://stackoverflow.com/questions/34708509/how-to-use-returning-with-on-conflict-in-postgresql
    res1 = session.execute(
        sql_text(
            "WITH ins AS (INSERT INTO objects_internal (type, dataset, updated_transitive, label) VALUES ('path-metadata', :dataset, :updated_transitive, :label) ON CONFLICT DO NOTHING RETURNING id) SELECT id FROM ins UNION ALL SELECT id FROM objects_internal WHERE type = 'path-metadata' AND dataset = :dataset AND updated_transitive = :updated_transitive"
        ),  # TODO see whether we actually need union all here or whether union by itself is sufficient
        dict(
            dataset=dataset_uuid,
            updated_transitive=updated_transitive,
            label=f"test-load-for-f001 {isoformat(updated_transitive)}",
        ),
    )

    # it is better to use this approach for all top down information
    # just assume that it is coming from some combination of the metadata files and the file system
    # and leave it at that, prov can be chased down later if needed
    this_dataset_updated_uuid = [_ for _, in res1][0]
    void = make_void(this_dataset_updated_uuid, i)
    vocd = make_vocd(this_dataset_updated_uuid, i)
    voqd = make_voqd(this_dataset_updated_uuid, i)

    res1_1 = session.execute(
        sql_text(
            "INSERT INTO objects (id, id_type, id_internal) VALUES (:id, :id_type, :id) ON CONFLICT DO NOTHING"
        ),  # FIXME bad ocdn here
        dict(id=this_dataset_updated_uuid, id_type="quantdb"),
    )

    vt, params = makeParamsValues(values_objects)
    session.execute(sql_text(f"INSERT INTO objects (id, id_type, id_file) VALUES {vt}{ocdn}"), params)

    vt, params = makeParamsValues(values_dataset_object)
    session.execute(sql_text(f"INSERT INTO dataset_object (dataset, object) VALUES {vt}{ocdn}"), params)

    vt, params = makeParamsValues(values_instances)
    session.execute(
        sql_text(f"INSERT INTO values_inst (dataset, id_formal, type, desc_inst, id_sub, id_sam) VALUES {vt}{ocdn}"),
        params,
    )

    # inserts that depend on instances having already been inserted
    ilt = q.insts_from_dataset_ids(dataset_uuid, [f for d, f, *rest in values_instances])
    luinst = {(str(dataset), id_formal): id for id, dataset, id_formal in ilt}
    values_parents = make_values_parents(luinst)
    values_cv = make_values_cat(this_dataset_updated_uuid, i, luinst)
    values_qv = make_values_quant(this_dataset_updated_uuid, i, luinst)

    vt, params = makeParamsValues(values_parents)
    session.execute(sql_text(f"INSERT INTO instance_parent VALUES {vt}{ocdn}"), params)

    vt, params = makeParamsValues(void)
    session.execute(
        sql_text(f"INSERT INTO obj_desc_inst (object, desc_inst, addr_field, addr_desc_inst) VALUES {vt}{ocdn}"), params
    )

    vt, params = makeParamsValues(vocd)
    session.execute(sql_text(f"INSERT INTO obj_desc_cat (object, desc_cat, addr_field) VALUES {vt}{ocdn}"), params)

    vt, params = makeParamsValues(voqd)
    session.execute(sql_text(f"INSERT INTO obj_desc_quant (object, desc_quant, addr_field) VALUES {vt}{ocdn}"), params)

    vt, params = makeParamsValues(values_cv)
    session.execute(
        sql_text(
            f"INSERT INTO values_cat (value_open, value_controlled, object, desc_inst, desc_cat, instance) VALUES {vt}{ocdn}"
        ),
        params,
    )

    vt, params, bindparams = makeParamsValues(
        # FIXME LOL the types spec here is atrocious ... but it does work ...
        # XXX and barring the unfortunate case, which we have now encountered  where
        # now fixed in the local impl
        values_qv,
        row_types=(None, None, None, None, None, JSONB),
    )

    t = sql_text(
        f"INSERT INTO values_quant (value, object, desc_inst, desc_quant, instance, value_blob) VALUES {vt}{ocdn}"
    )
    tin = t.bindparams(*bindparams)
    session.execute(tin, params)

    if commit:
        session.commit()


def sample_id_from_package_uuid(package_uuid):
    raise NotImplementedError('TODO')
    return sample_id

def sub_id_from_sam_id(sample_id):
    raise NotImplementedError('TODO')
    return subject_id


def rows_from_package_uuid(package_uuid):
    raise NotImplementedError('TODO')
    return rows

def map_addresses(table_header, package_addresses):
    raise NotImplementedError('TODO')
    return defined_columns


def extract_reva_ft_tabular(dataset_uuid, package_uuid, package_addresses, sample_id=None):
    # worst case derivtive files might need a manual assertion linking to sample
    sample_id = sample_id_from_package_uuid(package_uuid)  # look a the file hierarchy and find the sample
    subject_id = sub_id_from_sam_id(sample_id)
    rows = rows_from_package_uuid(package_uuid)
    instances = []
    values = []
    defined_columns = map_addresses(rows[0], package_addresses)
    for row in rows[1:]:
        subthing_id = row[1]  # change to "fascicle"
        # might need another factor when coming from microct virtual sections if it is not in the spreadsheet
        formal_id = sample_id + subthing_id
        instances.append({'dataset': dataset_uuid,
                          'id_formal': formal_id,
                          'type': 'below',
                          'desc_inst': 'fascicle-cross-section',
                          'id_sub': subject_id,
                          'id_sam': sample_id,
                          })
        for column_name, column_index in defined_columns:

    # TODO return the make functions that match those produced by extract_fun in ingest
    return (updated_transitive, values_objects, values_dataset_object,
            make_values_instances, make_values_parents,
            make_void, make_vocd, make_voqd,
            make_values_cat, make_values_quant,
            )


def make_descriptors_etc_reva_ft_tabular():
    # the things we need to insert as part of the specification of the schema for the files we are ingesting

    # aspect
    need_aspects = [
        'area',
        'diameter',
    ]

    # unit

    # quantitative descriptors
    need_qd = [
        'fascicle cross section diameter um',
        'fascicle cross section diameter um min',
        'fascicle cross section diameter um max',
        # TODO more as needed

    ]

    q = Queries(session)
    i = InternalIds(q)

    # TODO properly query to find existing or add new quantitative descriptors
    # OR put them in inserts.sql

    # addresses
    column_name_qd_mapping = [
    #('fascicle'),  # covered in the values_inst
    ('area', i.area),
    ('longest_diameter', i.fcsdumax),
    ('shortest_diameter', i.fcsdumin),
    ('eff_diam', i.fcsdu),
    ('c_estimate_nav', None),
    ('c_estimate_nf', None),
    ('nfibers_w_c_estimate_nav', None),
    ('nfibers_w_c_estimate_nf', None),
    ('nfibers_all', None),
    ('n_a_alpha', None),
    ('n_a_beta', None),
    ('n_a_gamma', None),
    ('n_a_delta', None),
    ('n_b', None),
    ('n_unmyel_nf', None),
    ('n_nav', None),
    ('n_chat', None),
    ('n_myelinated', None),
    ('area_a_alpha', None),
    ('area_a_beta', None),
    ('area_a_gamma', None),
    ('area_a_delta', None),
    ('area_b', None),
    ('area_unmyel_nf', None),
    ('area_nav', None),
    ('area_chat', None),
    ('area_myelinated', None),
    ('chat_available', None),
    ('nav_available', None),
    ('x_pix', None),
    ('y_pix', None),
    ('x_um', None),
    ('y_um', None),
    ('x_cent', None),
    ('y_cent', None),
    ('rho', None),
    ('rho_pix', None),
    ('phi', None),
    ('epi_dist', None),
    ('epi_dist_inv', None),
    ('nerve_based_area', None),
    ('nerve_based_perimeter', None),
    ('nerve_based_eff_diam', None),
    ('perinerium_vertices', None),
    ('perinerium_vertices_px', None),
    ('nerve_based_shortest_diameter', None),
    ('hull_contrs', None),
    ('hull_contr_areas', None),
    ]
    addresses = [('tabular-header', name) for name, qd in column_name_qd_mapping if qd is not None]
    # TODO do the inserts



def extract_reva_ft(dataset_uuid, source_local=False, visualize=False):
    if source_local:
        with open(
            pathlib.Path(
                f"~/.local/share/sparcur/export/datasets/{dataset_uuid}/LATEST/path-metadata.json"
            ).expanduser(),
            "rt",
        ) as f:
            blob = json.load(f)

    else:
        resp = requests.get(f"https://cassava.ucsd.edu/sparc/datasets/{dataset_uuid}/LATEST/path-metadata.json")

        try:
            blob = resp.json()
        except Exception as e:
            breakpoint()
            raise e

    for j in blob["data"]:
        j["type"] = "pathmeta"

    ir = fromJson(blob)

    updated_transitive = max([i["timestamp_updated"] for i in ir["data"][1:]])  # 1: to skip the dataset object itself

    jpx = [r for r in ir["data"] if "mimetype" in r and r["mimetype"] == "image/jpx"]

    exts = [ext(j) for j in jpx]
    # hrm = sorted(exts, key=lambda j: j['raw_anat_index'])
    # max_rai  = max([e['raw_anat_index'] for e in exts])
    # import math
    # log_max_rai = math.log10(max_rai)

    # normalize the index by mapping distinct values to the integers
    nondist = sorted([e["raw_anat_index_v1"] for e in exts])
    lin_distinct = {v: i for i, v in enumerate(sorted(set([e["raw_anat_index_v1"] for e in exts])))}
    max_distinct = len(lin_distinct)
    mdp1 = max_distinct + 0.1  # to simplify adding overlap

    dd = defaultdict(list)
    for e in exts:
        # e['norm_anat_index'] = math.log10(e['raw_anat_index']) / log_max_rai
        pos = lin_distinct[e["raw_anat_index_v1"]]
        e["norm_anat_index_v1"] = (pos + 0.55) / mdp1
        e["norm_anat_index_v1_min"] = pos / mdp1
        e["norm_anat_index_v1_max"] = (
            pos + 1.1
        ) / mdp1  # ensure there is overlap between section for purposes of testing
        # TODO norm_anat_index_min
        # TODO norm_anat_index_max
        dd[e["dataset"], e["sample"]].append(e)
    inst_obj_index = dict(dd)

    max_nai = max([e["norm_anat_index_v1"] for e in exts])
    min_nain = min([e["norm_anat_index_v1_min"] for e in exts])
    max_naix = max([e["norm_anat_index_v1_max"] for e in exts])

    if visualize:
        x = list(range(len(exts)))
        # ry = sorted([e['raw_anat_index'] for e in exts])
        ny = sorted([e["norm_anat_index_v1"] for e in exts])
        nyn = sorted([e["norm_anat_index_v1_min"] for e in exts])
        nyx = sorted([e["norm_anat_index_v1_max"] for e in exts])
        nnx = list(zip(nyn, nyx))
        import pylab as plt
        import seaborn

        # plt.figure()
        # seaborn.scatterplot(x=x, y=ry)
        plt.figure()
        # end = 10
        end = len(x)
        seaborn.scatterplot(x=x[:end], y=ny[:end])
        seaborn.scatterplot(x=x[:end], y=nyn[:end])
        seaborn.scatterplot(x=x[:end], y=nyx[:end])

    datasets = {i.uuid: {"id_type": i.type} for e in exts if (i := e["dataset"])}

    packages = {
        i.uuid: {
            "id_type": i.type,
            "id_file": e["file_id"],
        }
        for e in exts
        if (i := e["object"])
    }

    objects = {**datasets, **packages}
    dataset_object = list(set((d.uuid, o.uuid) for e in exts if (d := e["dataset"]) and (o := e["object"])))

    subjects = {
        k: {
            "type": "subject",
            "desc_inst": "human",
            "id_sub": k[1],
        }
        for k in sorted(set((e["dataset"], e["subject"]) for e in exts))
    }
    segments = {
        k[:2]: {
            "type": "sample",  # FIXME vs below ???
            "desc_inst": "nerve-volume",  # FIXME should this be nerve-segment and then we use nerve-volume for the 1:1 with files?
            "id_sub": k[-1],
            "id_sam": k[1],
        }
        for k in sorted(set((e["dataset"], e["sample"], e["subject"]) for e in exts))
    }
    parents = sorted(set((e["dataset"],) + p for e in exts for p in e["parents"]))
    sam_other = {
        p[:2]: {"type": "sample", "desc_inst": "nerve", "id_sub": p[-1], "id_sam": p[1]}
        for p in parents
        if p[:2] not in segments
    }
    samples = {**segments, **sam_other}
    instances = {**subjects, **samples}

    values_objects = [
        (i, o["id_type"], o["id_file"] if "id_file" in o else None)
        for i, o in objects.items()
        if o["id_type"] != "dataset"  # already did it above
    ]
    values_dataset_object = dataset_object

    def make_values_instances(i):
        values_instances = [
            (
                d.uuid,
                f,
                inst["type"],
                i.luid[inst["desc_inst"]],
                inst["id_sub"] if "id_sub" in inst else None,
                inst["id_sam"] if "id_sam" in inst else None,
            )
            for (d, f), inst in instances.items()
        ]

        return values_instances

    def make_values_parents(luinst):
        """need the lookup for instances"""
        values_parents = [(luinst[d.uuid, child], luinst[d.uuid, parent]) for d, child, parent in parents]
        return values_parents

    # XXX REMINDER an object descriptor pair can be associated with an arbitrary number of measured instances
    # BUT that mapping only appears when there is _something_ in the qv or cv tables so we need an object
    # desc_inst pair, and an object cat or quant desc pair otherwise our constraints are violated
    # when there is only a single (or zero) records per object then we just create one so that the association
    # to a an instance can proceed, even if the mapping of that instance is from an external source
    # XXX the external source is part of the issue I think
    def make_void(this_dataset_updated_uuid, i):
        void = [  # FIXME this is rather annoying because you have to list all expected types in advance, but I guess that is what we want
            (this_dataset_updated_uuid, i.id_human, i.addr_jpsuid, i.addr_jpspec),
            (this_dataset_updated_uuid, i.id_nerve, i.addr_jpsaid, i.addr_jpsaty),
            (this_dataset_updated_uuid, i.id_nerve_volume, i.addr_jpsaid, i.addr_jpsaty),
            # FIXME what about manifests? those link metadata as an extra hop ... everything meta related needs to come from combined object metadata ???
            # that would certainly make more sense than the nonsense that is going on here, it would simplify the referencing for all the topdown
            # information that we have but it sort of obscures sources, however this _is_ contextual info ... sigh
            # XXX the other option would just be to just put the darned files in the instance measured table :/ because we do have data about them
            # annoying :/
            # + [(i, 'nerve-volume', addr_context) for i in packages]
        ] + [
            (
                o,
                i.id_nerve_volume,
                i.addr_const_null,
                None,
            )  # XXX FIXME this is the only way I can think to do this right now ?
            for o, b in objects.items()
            if b["id_type"] == "package"
        ]

        return void

    def make_vocd(this_dataset_updated_uuid, i):
        vocd = [
            # FIXME this reveals that there are cases where we may not have void for a single file or that the id comes from context and is not embedded
            # figuring out how to turn that around is going to take a bit of thinking
            (this_dataset_updated_uuid, i.cd_mod, i.addr_jpmod),
        ] + [
            (o, i.cd_bot, i.addr_const_null)  # XXX FIXME this is the only way I can think to do this right now ?
            for o, b in objects.items()
            if b["id_type"] == "package"
        ]

        return vocd

    def make_voqd(this_dataset_updated_uuid, i):
        voqd = [  # FIXME this isn't quite right, we should just do it to the segments and pretend it is from the samples file I think?
            # FIXME addr_aspect and addr_unit are ... implicit, there is no conditional dispatch but the choice of the constant quantative descriptor comes from ... tgbugs? or what? I think we just leave it as null because it is a constant across all fields, but maybe we just use constant null? but why bother in that case?
            (this_dataset_updated_uuid, i.qd_nai, i.addr_jpnai),
            (
                this_dataset_updated_uuid,
                i.qd_nain,
                i.addr_jpnain,
            ),  # XXX FIXME is this really an aggregation type in this case? I guess it technically if the sample space is over all the points inside the segment or something
            (this_dataset_updated_uuid, i.qd_naix, i.addr_jpnaix),
        ]
        return voqd

    def make_values_cat(this_dataset_updated_uuid, i, luinst):
        # obj_index = {e['object']: e for e in exts}
        values_cv = [
            # value_open, value_controlled, object, desc_inst, desc_cat
            (
                e[k],
                i.luct[e[k]],
                this_dataset_updated_uuid,
                # e['object'].uuid,  # FIXME still not right this comes from the updated latest
                i.id_nerve_volume,
                cd,  # if we mess this up the fk ok obj_desc_cat will catch it :)
                luinst[e["dataset"].uuid, e["sample"]],  # get us the instance
            )
            for e in exts
            for k, cd in (("modality", i.cd_mod),)
        ] + [
            (
                None,
                i.ct_hack,
                e["object"].uuid,
                i.id_nerve_volume,
                i.cd_bot,  # if we mess this up the fk ok obj_desc_cat will catch it :)
                luinst[e["dataset"].uuid, e["sample"]],  # get us the instance
            )
            for e in exts
        ]
        return values_cv

    def make_values_quant(this_dataset_updated_uuid, i, luinst):
        values_qv = [
            # value, object, desc_inst, desc_quant, inst, value_blob
            (
                e[k],
                # e['object'].uuid,  # FIXME TODO we could fill this here but we choose to use this_dataset_updated_uuid instead I think
                this_dataset_updated_uuid,
                i.id_nerve_volume,
                qd,  # if we mess this up the fk ok obj_desc_cat will catch it :)
                luinst[e["dataset"].uuid, e["sample"]],  # get us the instance
                e[k],
            )
            for e in exts
            for k, qd in (
                # ('raw_anat_index', qd_rai),  # XXX this is a bad place to store object -> field -> qd mappings also risks mismatch on address
                ("norm_anat_index_v1", i.qd_nai),
                ("norm_anat_index_v1_min", i.qd_nain),
                ("norm_anat_index_v1_max", i.qd_naix),
            )
        ]
        return values_qv

    return (
        updated_transitive,
        values_objects,
        values_dataset_object,
        make_values_instances,
        make_values_parents,
        make_void,
        make_vocd,
        make_voqd,
        make_values_cat,
        make_values_quant,
    )
    # this is where things get annoying with needing selects on instance measured


def ingest_reva_ft_all(session, source_local=False, do_insert=True, batch=False, commit=False, dev=False):
    dataset_uuids = (
        "aa43eda8-b29a-4c25-9840-ecbd57598afc",  # f001
        # the rest have uuid1 issues :/ all in the undefined folder it seems, might be able to fix with a reupload
        "bc4cc558-727c-4691-ae6d-498b57a10085",  # f002  # XXX has a uuid1 so breaking in prod right now have to push the new pipelines
        "ec6ad74e-7b59-409b-8fc7-a304319b6faf",  # f003  # also uuid1 issue
        "a8b2bdc7-54df-46a3-810e-83cdf33cfc3a",  # f004
        "04a5fed9-7ba6-4292-b1a6-9cab5c38895f",  # f005
    )

    batched = []
    for dataset_uuid in dataset_uuids:
        if do_insert and not batch:
            ingest(dataset_uuid, extract_reva_ft, session, source_local=source_local, commit=commit, dev=dev)
        else:
            # FIXME make it possible to stage everything and then batch the inserts
            values_args = extract_reva_ft(dataset_uuid, source_local=source_local)
            if batch:
                batched.append((dataset_uuid, values_args))

    if do_insert and batch:
        for duuid, vargs in batched:
            ingest(duuid, None, session, commit=commit, dev=dev, values_args=vargs)


def main(source_local=False, commit=False, echo=True):
    from quantdb.config import auth

    dbkwargs = {k: auth.get(f"db-{k}") for k in ("user", "host", "port", "database")}  # TODO integrate with cli options
    dbkwargs["dbuser"] = dbkwargs.pop("user")
    engine = create_engine(dbUri(**dbkwargs))
    engine.echo = echo
    session = Session(engine)

    try:
        ingest_reva_ft_all(session, source_local=source_local, do_insert=True, batch=True, commit=commit, dev=True)
    except Exception as e:
        session.rollback()
        session.close()
        engine.dispose()
        raise e

    session.close()
    engine.dispose()


if __name__ == "__main__":
    main()<|MERGE_RESOLUTION|>--- conflicted
+++ resolved
@@ -275,20 +275,12 @@
     def __init__(self, queries):
         q = queries
         self._q = queries
-<<<<<<< HEAD
-=======
     
         self.addr_suid = q.address_from_fadd_type_fadd('tabular-header', 'id_sub')
         self.addr_said = q.address_from_fadd_type_fadd('tabular-header', 'id_sam')
         self.addr_spec = q.address_from_fadd_type_fadd('tabular-header', 'species')
         self.addr_saty = q.address_from_fadd_type_fadd('tabular-header', 'sample_type')
         self.addr_faid = q.address_from_fadd_type_fadd('tabular-header', 'fascicle')  # for REVA ft
->>>>>>> 9172b397
-
-        self.addr_suid = q.address_from_fadd_type_fadd("tabular-header", "id_sub")
-        self.addr_said = q.address_from_fadd_type_fadd("tabular-header", "id_sam")
-        self.addr_spec = q.address_from_fadd_type_fadd("tabular-header", "species")
-        self.addr_saty = q.address_from_fadd_type_fadd("tabular-header", "sample_type")
 
         self.addr_tmod = q.address_from_fadd_type_fadd("tabular-header", "modality")
         # addr_trai = address_from_fadd_type_fadd('tabular-header', 'raw_anat_index')
